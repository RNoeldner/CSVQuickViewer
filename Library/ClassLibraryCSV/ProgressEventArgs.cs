/*
 * Copyright (C) 2014 Raphael Nöldner : http://csvquickviewer.com
 *
 * This program is free software: you can redistribute it and/or modify it under the terms of the GNU Lesser Public
 * License as published by the Free Software Foundation, either version 3 of the License, or (at your option) any later version.
 *
 * This program is distributed in the hope that it will be useful, but WITHOUT ANY WARRANTY; without even the implied warranty
 * of MERCHANTABILITY or FITNESS FOR A PARTICULAR PURPOSE. See the GNU Lesser Public License for more details.
 *
 * You should have received a copy of the GNU Lesser Public License along with this program.
 * If not, see http://www.gnu.org/licenses/ .
 *
 */

using System;

namespace CsvTools
{
  /// <inheritdoc />
  /// <summary>
  ///   Argument for a ProgressEvent
  /// </summary>
  public class ProgressEventArgs : EventArgs
<<<<<<< HEAD
  {    
=======
  {
    /// <inheritdoc />
>>>>>>> 965be417
    /// <summary>
    ///   Initializes a new instance of the <see cref="T:CsvTools.ProgressEventArgs" /> class.
    /// </summary>
    /// <param name="text">The text.</param>
    /// <param name="value">The progress value.</param>
    /// <param name="log"><c>True</c> if progress should be logged, <c>false</c> otherwise.</param>
    public ProgressEventArgs(in string text, long value = -1, bool log = false)
    {
      Text = text;
      Value = value;
      Log = log;
    }

    /// <summary>
    ///   Indicating if a progress should be logged or not
    /// </summary>
    public bool Log { get; }

    /// <summary>
    ///   Gets or sets the text.
    /// </summary>
    /// <value>The text.</value>
    public string Text { get; }

    /// <summary>
    ///   Gets or sets the value.
    /// </summary>
    /// <value>The value.</value>
    public long Value { get; }
  }

  public class ProgressEventArgsTime : ProgressEventArgs
  {
    public ProgressEventArgsTime(in string text, long value, in TimeSpan estimatedTimeRemaining, double percent)
      : base(text, value)
    {
      EstimatedTimeRemaining = estimatedTimeRemaining;
      Percent = percent;
    }

    public TimeSpan EstimatedTimeRemaining { get; }

    public double Percent { get; }
  }
}<|MERGE_RESOLUTION|>--- conflicted
+++ resolved
@@ -21,12 +21,8 @@
   ///   Argument for a ProgressEvent
   /// </summary>
   public class ProgressEventArgs : EventArgs
-<<<<<<< HEAD
-  {    
-=======
   {
     /// <inheritdoc />
->>>>>>> 965be417
     /// <summary>
     ///   Initializes a new instance of the <see cref="T:CsvTools.ProgressEventArgs" /> class.
     /// </summary>
