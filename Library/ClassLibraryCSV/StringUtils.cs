--- conflicted
+++ resolved
@@ -141,7 +141,6 @@
     /// </returns>
     public static string HandleCrlfCombinations(this string text, in string replace = "\n")
     {
-<<<<<<< HEAD
       var sb = new StringBuilder(text.Length);
       var lastC = '\0';
       foreach (var chr in text)
@@ -153,25 +152,13 @@
           continue;
         }
         else if (chr=='\r' || chr == '\n')
-=======
-     var sb = new StringBuilder(text.Length);
-      var lastC = '\0';
-      foreach (var chr in text)
-      {
-        if ((chr=='\r' && lastC  != '\n')
-            || (chr  != '\n' && lastC  != '\r'))
->>>>>>> 49eef9d8
           sb.Append(replace);
         else
           sb.Append(chr);
         lastC  = chr;
       }
       return sb.ToString();
-<<<<<<< HEAD
-    }
-=======
-    }    
->>>>>>> 49eef9d8
+    }
 
     /// <summary>
     ///   Joins the strings
@@ -263,6 +250,19 @@
         chars[count++] = c;
 
       return new string(chars, 0, count);
+    }
+
+    public static ReadOnlySpan<char> NoControlCharacters(this ReadOnlySpan<char> original)
+    {
+      var chars = new char[original.Length];
+      var count = 0;
+      foreach (var c in original)
+      {
+        var oc = CharUnicodeInfo.GetUnicodeCategory(c);
+        if (UnicodeCategory.Control != oc || c == '\r' || c == '\n')
+          chars[count++] = c;
+      }
+      return new ReadOnlySpan<char>(chars, 0, count);
     }
 
     public static ReadOnlySpan<char> NoControlCharacters(this ReadOnlySpan<char> original)
