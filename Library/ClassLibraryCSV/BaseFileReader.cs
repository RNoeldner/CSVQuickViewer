--- conflicted
+++ resolved
@@ -707,7 +707,6 @@
         ret = column.ValueFormat.DataType switch
         {
           DataType.DateTime => GetDateTime(ordinal),
-<<<<<<< HEAD
           DataType.Integer => IntPtr.Size == 4 ? GetInt32(ordinal) : GetInt64(ordinal),
           DataType.Double => GetDouble(ordinal),
           DataType.Numeric => GetDecimal(ordinal),
@@ -715,15 +714,6 @@
           DataType.Guid => GetGuid(ordinal),
           DataType.String => GetString(ordinal),
           _ => throw new ArgumentOutOfRangeException()
-=======
-          DataType.Integer  => IntPtr.Size == 4 ? GetInt32(ordinal) : GetInt64(ordinal),
-          DataType.Double   => GetDouble(ordinal),
-          DataType.Numeric  => GetDecimal(ordinal),
-          DataType.Boolean  => GetBoolean(ordinal),
-          DataType.Guid     => GetGuid(ordinal),
-          DataType.String   => GetString(ordinal),
-          _                 => throw new ArgumentOutOfRangeException()
->>>>>>> 4077c630
         };
       }
       catch (FormatException)
