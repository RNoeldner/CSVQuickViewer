--- conflicted
+++ resolved
@@ -130,7 +130,6 @@
 
     public override void Close() => DataReader.Close();
 
-<<<<<<< HEAD
 #if NETSTANDARD2_1 || NETSTANDARD2_1_OR_GREATER
     public override async Task CloseAsync()
     {
@@ -142,9 +141,6 @@
 #endif
 
     public override bool GetBoolean(int ordinal) => DataReader.GetBoolean(ReaderMapping.DataTableToReader(ordinal));
-=======
-    public override bool GetBoolean(int ordinal) => DataReader!.GetBoolean(ReaderMapping.DataTableToReader(ordinal));
->>>>>>> 965be417
 
     public override byte GetByte(int ordinal) => DataReader.GetByte(ReaderMapping.DataTableToReader(ordinal));
 
@@ -185,12 +181,8 @@
         return EndLineNumber;
       if (ordinal == ReaderMapping.DataTableRecNum)
         return RecordNumber;
-<<<<<<< HEAD
 
       return DataReader.GetInt64(ReaderMapping.DataTableToReader(ordinal));
-=======
-      return DataReader!.GetInt64(ReaderMapping.DataTableToReader(ordinal));
->>>>>>> 965be417
     }
 
     public override string GetName(int ordinal) => ReaderMapping.Column[ordinal].Name;
@@ -256,16 +248,11 @@
       if (ordinal == ReaderMapping.DataTableErrorField)
         return ReaderMapping.RowErrorInformation ?? string.Empty;
 
-<<<<<<< HEAD
       return DataReader.GetValue(ReaderMapping.DataTableToReader(ordinal));
-=======
-      return DataReader!.GetValue(ReaderMapping.DataTableToReader(ordinal));
->>>>>>> 965be417
     }
 
     public override int GetValues(object[] values) => DataReader.GetValues(values);
 
-<<<<<<< HEAD
     public override bool IsDBNull(int ordinal)
     {
       if (ordinal == ReaderMapping.DataTableStartLine || ordinal == ReaderMapping.DataTableEndLine || ordinal == ReaderMapping.DataTableRecNum)
@@ -273,14 +260,6 @@
 
       return (ordinal == ReaderMapping.DataTableErrorField ? ReaderMapping.HasErrors : DataReader.IsDBNull(ReaderMapping.DataTableToReader(ordinal)));
     }
-=======
-    public override bool IsDBNull(int ordinal) =>
-      ordinal != ReaderMapping.DataTableStartLine && ordinal != ReaderMapping.DataTableEndLine
-                                                  && ordinal != ReaderMapping.DataTableRecNum
-                                                  && (ordinal == ReaderMapping.DataTableErrorField
-                                                        ? ReaderMapping.HasErrors
-                                                        : DataReader!.IsDBNull(ReaderMapping.DataTableToReader(ordinal)));
->>>>>>> 965be417
 
     public override bool NextResult() => false;
 
