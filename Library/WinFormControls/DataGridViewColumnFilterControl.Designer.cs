﻿namespace CsvTools
{
  partial class DataGridViewColumnFilterControl
  {
    /// <summary>
    /// Required designer variable.
    /// </summary>
    private System.ComponentModel.IContainer components = null;

    /// <summary>
    /// Clean up any resources being used.
    /// </summary>
    /// <param name="disposing">true if managed resources should be disposed; otherwise, false.</param>
    protected override void Dispose(bool disposing)
    {

      if (disposing && (components != null))
      {
        components.Dispose();
      }
      
      base.Dispose(disposing);
    }

    #region Windows Form Designer generated code

    /// <summary>
    /// Required method for Designer support - do not modify
    /// the contents of this method with the code editor.
    /// </summary>
    private void InitializeComponent()
    {
      this.components = new System.ComponentModel.Container();
      this.textBoxValue = new System.Windows.Forms.TextBox();
      this.dateTimePickerValue = new System.Windows.Forms.DateTimePicker();
      this.comboBoxOperator = new System.Windows.Forms.ComboBox();
      this.lblCondition = new System.Windows.Forms.Label();
      this.errorProvider1 = new System.Windows.Forms.ErrorProvider(this.components);
      ((System.ComponentModel.ISupportInitialize)(this.errorProvider1)).BeginInit();
      this.SuspendLayout();
      // 
      // textBoxValue
      // 
<<<<<<< HEAD
      this.textBoxValue.Location = new System.Drawing.Point(83, 21);
      this.textBoxValue.Name = "textBoxValue";
      this.textBoxValue.Size = new System.Drawing.Size(135, 20);
=======
      this.textBoxValue.Location = new System.Drawing.Point(105, 22);
      this.textBoxValue.Name = "textBoxValue";
      this.textBoxValue.Size = new System.Drawing.Size(116, 26);
>>>>>>> bf15b7a1
      this.textBoxValue.TabIndex = 1;
      this.textBoxValue.Visible = false;
      this.textBoxValue.TextChanged += new System.EventHandler(this.FilterValueChanged);
      this.textBoxValue.KeyPress += new System.Windows.Forms.KeyPressEventHandler(this.HandleEnterKeyPress);
      this.textBoxValue.Validated += new System.EventHandler(this.TextBoxValue_Validated);
      // 
      // dateTimePickerValue
      // 
      this.dateTimePickerValue.Format = System.Windows.Forms.DateTimePickerFormat.Short;
<<<<<<< HEAD
      this.dateTimePickerValue.Location = new System.Drawing.Point(83, 21);
      this.dateTimePickerValue.Name = "dateTimePickerValue";
      this.dateTimePickerValue.Size = new System.Drawing.Size(135, 20);
=======
      this.dateTimePickerValue.Location = new System.Drawing.Point(105, 21);
      this.dateTimePickerValue.Name = "dateTimePickerValue";
      this.dateTimePickerValue.Size = new System.Drawing.Size(116, 26);
>>>>>>> bf15b7a1
      this.dateTimePickerValue.TabIndex = 9;
      this.dateTimePickerValue.Visible = false;
      this.dateTimePickerValue.ValueChanged += new System.EventHandler(this.FilterValueChanged);
      this.dateTimePickerValue.KeyPress += new System.Windows.Forms.KeyPressEventHandler(this.HandleEnterKeyPress);
      // 
      // comboBoxOperator
      // 
      this.comboBoxOperator.Location = new System.Drawing.Point(5, 21);
      this.comboBoxOperator.Name = "comboBoxOperator";
<<<<<<< HEAD
      this.comboBoxOperator.Size = new System.Drawing.Size(77, 21);
=======
      this.comboBoxOperator.Size = new System.Drawing.Size(97, 28);
>>>>>>> bf15b7a1
      this.comboBoxOperator.TabIndex = 0;
      this.comboBoxOperator.SelectedIndexChanged += new System.EventHandler(this.ComboBoxOperator_SelectedIndexChanged);
      this.comboBoxOperator.KeyPress += new System.Windows.Forms.KeyPressEventHandler(this.HandleEnterKeyPress);
      // 
      // lblCondition
      // 
      this.lblCondition.AutoSize = true;
      this.lblCondition.Location = new System.Drawing.Point(6, -1);
      this.lblCondition.Name = "lblCondition";
<<<<<<< HEAD
      this.lblCondition.Size = new System.Drawing.Size(76, 13);
=======
      this.lblCondition.Size = new System.Drawing.Size(114, 20);
>>>>>>> bf15b7a1
      this.lblCondition.TabIndex = 12;
      this.lblCondition.Text = "Field Condition";
      // 
      // errorProvider1
      // 
      this.errorProvider1.ContainerControl = this;
      // 
      // DataGridViewColumnFilterControl
      // 
      this.BackColor = System.Drawing.SystemColors.ControlLightLight;
      this.Controls.Add(this.lblCondition);
      this.Controls.Add(this.textBoxValue);
      this.Controls.Add(this.dateTimePickerValue);
      this.Controls.Add(this.comboBoxOperator);
      this.Name = "DataGridViewColumnFilterControl";
      this.Size = new System.Drawing.Size(224, 50);
      this.KeyPress += new System.Windows.Forms.KeyPressEventHandler(this.HandleEnterKeyPress);
      ((System.ComponentModel.ISupportInitialize)(this.errorProvider1)).EndInit();
      this.ResumeLayout(false);
      this.PerformLayout();

    }

    #endregion

    private System.Windows.Forms.TextBox textBoxValue;
    private System.Windows.Forms.DateTimePicker dateTimePickerValue;
    private System.Windows.Forms.ComboBox comboBoxOperator;
    private System.Windows.Forms.Label lblCondition;
    private System.Windows.Forms.ErrorProvider errorProvider1;

  }
}<|MERGE_RESOLUTION|>--- conflicted
+++ resolved
@@ -13,12 +13,11 @@
     /// <param name="disposing">true if managed resources should be disposed; otherwise, false.</param>
     protected override void Dispose(bool disposing)
     {
-
       if (disposing && (components != null))
       {
         components.Dispose();
       }
-      
+
       base.Dispose(disposing);
     }
 
@@ -30,102 +29,80 @@
     /// </summary>
     private void InitializeComponent()
     {
-      this.components = new System.ComponentModel.Container();
-      this.textBoxValue = new System.Windows.Forms.TextBox();
-      this.dateTimePickerValue = new System.Windows.Forms.DateTimePicker();
-      this.comboBoxOperator = new System.Windows.Forms.ComboBox();
-      this.lblCondition = new System.Windows.Forms.Label();
-      this.errorProvider1 = new System.Windows.Forms.ErrorProvider(this.components);
-      ((System.ComponentModel.ISupportInitialize)(this.errorProvider1)).BeginInit();
-      this.SuspendLayout();
-      // 
-      // textBoxValue
-      // 
-<<<<<<< HEAD
-      this.textBoxValue.Location = new System.Drawing.Point(83, 21);
-      this.textBoxValue.Name = "textBoxValue";
-      this.textBoxValue.Size = new System.Drawing.Size(135, 20);
-=======
-      this.textBoxValue.Location = new System.Drawing.Point(105, 22);
-      this.textBoxValue.Name = "textBoxValue";
-      this.textBoxValue.Size = new System.Drawing.Size(116, 26);
->>>>>>> bf15b7a1
-      this.textBoxValue.TabIndex = 1;
-      this.textBoxValue.Visible = false;
-      this.textBoxValue.TextChanged += new System.EventHandler(this.FilterValueChanged);
-      this.textBoxValue.KeyPress += new System.Windows.Forms.KeyPressEventHandler(this.HandleEnterKeyPress);
-      this.textBoxValue.Validated += new System.EventHandler(this.TextBoxValue_Validated);
-      // 
-      // dateTimePickerValue
-      // 
-      this.dateTimePickerValue.Format = System.Windows.Forms.DateTimePickerFormat.Short;
-<<<<<<< HEAD
-      this.dateTimePickerValue.Location = new System.Drawing.Point(83, 21);
-      this.dateTimePickerValue.Name = "dateTimePickerValue";
-      this.dateTimePickerValue.Size = new System.Drawing.Size(135, 20);
-=======
-      this.dateTimePickerValue.Location = new System.Drawing.Point(105, 21);
-      this.dateTimePickerValue.Name = "dateTimePickerValue";
-      this.dateTimePickerValue.Size = new System.Drawing.Size(116, 26);
->>>>>>> bf15b7a1
-      this.dateTimePickerValue.TabIndex = 9;
-      this.dateTimePickerValue.Visible = false;
-      this.dateTimePickerValue.ValueChanged += new System.EventHandler(this.FilterValueChanged);
-      this.dateTimePickerValue.KeyPress += new System.Windows.Forms.KeyPressEventHandler(this.HandleEnterKeyPress);
-      // 
-      // comboBoxOperator
-      // 
-      this.comboBoxOperator.Location = new System.Drawing.Point(5, 21);
-      this.comboBoxOperator.Name = "comboBoxOperator";
-<<<<<<< HEAD
-      this.comboBoxOperator.Size = new System.Drawing.Size(77, 21);
-=======
-      this.comboBoxOperator.Size = new System.Drawing.Size(97, 28);
->>>>>>> bf15b7a1
-      this.comboBoxOperator.TabIndex = 0;
-      this.comboBoxOperator.SelectedIndexChanged += new System.EventHandler(this.ComboBoxOperator_SelectedIndexChanged);
-      this.comboBoxOperator.KeyPress += new System.Windows.Forms.KeyPressEventHandler(this.HandleEnterKeyPress);
-      // 
-      // lblCondition
-      // 
-      this.lblCondition.AutoSize = true;
-      this.lblCondition.Location = new System.Drawing.Point(6, -1);
-      this.lblCondition.Name = "lblCondition";
-<<<<<<< HEAD
-      this.lblCondition.Size = new System.Drawing.Size(76, 13);
-=======
-      this.lblCondition.Size = new System.Drawing.Size(114, 20);
->>>>>>> bf15b7a1
-      this.lblCondition.TabIndex = 12;
-      this.lblCondition.Text = "Field Condition";
-      // 
-      // errorProvider1
-      // 
-      this.errorProvider1.ContainerControl = this;
-      // 
-      // DataGridViewColumnFilterControl
-      // 
-      this.BackColor = System.Drawing.SystemColors.ControlLightLight;
-      this.Controls.Add(this.lblCondition);
-      this.Controls.Add(this.textBoxValue);
-      this.Controls.Add(this.dateTimePickerValue);
-      this.Controls.Add(this.comboBoxOperator);
-      this.Name = "DataGridViewColumnFilterControl";
-      this.Size = new System.Drawing.Size(224, 50);
-      this.KeyPress += new System.Windows.Forms.KeyPressEventHandler(this.HandleEnterKeyPress);
-      ((System.ComponentModel.ISupportInitialize)(this.errorProvider1)).EndInit();
-      this.ResumeLayout(false);
-      this.PerformLayout();
-
+            this.components = new System.ComponentModel.Container();
+            this.textBoxValue = new System.Windows.Forms.TextBox();
+            this.dateTimePickerValue = new System.Windows.Forms.DateTimePicker();
+            this.comboBoxOperator = new System.Windows.Forms.ComboBox();
+            this.lblCondition = new System.Windows.Forms.Label();
+            this.errorProvider1 = new System.Windows.Forms.ErrorProvider(this.components);
+            ((System.ComponentModel.ISupportInitialize)(this.errorProvider1)).BeginInit();
+            this.SuspendLayout();
+            //
+            // textBoxValue
+            //
+            this.textBoxValue.Location = new System.Drawing.Point(105, 21);
+            this.textBoxValue.Name = "textBoxValue";
+            this.textBoxValue.Size = new System.Drawing.Size(116, 26);
+            this.textBoxValue.TabIndex = 1;
+            this.textBoxValue.Visible = false;
+            this.textBoxValue.TextChanged += new System.EventHandler(this.FilterValueChanged);
+            this.textBoxValue.KeyPress += new System.Windows.Forms.KeyPressEventHandler(this.HandleEnterKeyPress);
+            this.textBoxValue.Validated += new System.EventHandler(this.TextBoxValue_Validated);
+            //
+            // dateTimePickerValue
+            //
+            this.dateTimePickerValue.Format = System.Windows.Forms.DateTimePickerFormat.Short;
+            this.dateTimePickerValue.Location = new System.Drawing.Point(105, 21);
+            this.dateTimePickerValue.Name = "dateTimePickerValue";
+            this.dateTimePickerValue.Size = new System.Drawing.Size(116, 26);
+            this.dateTimePickerValue.TabIndex = 9;
+            this.dateTimePickerValue.Visible = false;
+            this.dateTimePickerValue.ValueChanged += new System.EventHandler(this.FilterValueChanged);
+            this.dateTimePickerValue.KeyPress += new System.Windows.Forms.KeyPressEventHandler(this.HandleEnterKeyPress);
+            //
+            // comboBoxOperator
+            //
+            this.comboBoxOperator.Location = new System.Drawing.Point(5, 21);
+            this.comboBoxOperator.Name = "comboBoxOperator";
+            this.comboBoxOperator.Size = new System.Drawing.Size(97, 28);
+            this.comboBoxOperator.TabIndex = 0;
+            this.comboBoxOperator.SelectedIndexChanged += new System.EventHandler(this.ComboBoxOperator_SelectedIndexChanged);
+            this.comboBoxOperator.KeyPress += new System.Windows.Forms.KeyPressEventHandler(this.HandleEnterKeyPress);
+            //
+            // lblCondition
+            //
+            this.lblCondition.AutoSize = true;
+            this.lblCondition.Location = new System.Drawing.Point(6, -1);
+            this.lblCondition.Name = "lblCondition";
+            this.lblCondition.Size = new System.Drawing.Size(114, 20);
+            this.lblCondition.TabIndex = 12;
+            this.lblCondition.Text = "Field Condition";
+            //
+            // errorProvider1
+            //
+            this.errorProvider1.ContainerControl = this;
+            //
+            // DataGridViewColumnFilterControl
+            //
+            this.BackColor = System.Drawing.SystemColors.ControlLightLight;
+            this.Controls.Add(this.lblCondition);
+            this.Controls.Add(this.textBoxValue);
+            this.Controls.Add(this.dateTimePickerValue);
+            this.Controls.Add(this.comboBoxOperator);
+            this.Name = "DataGridViewColumnFilterControl";
+            this.Size = new System.Drawing.Size(224, 50);
+            this.KeyPress += new System.Windows.Forms.KeyPressEventHandler(this.HandleEnterKeyPress);
+            ((System.ComponentModel.ISupportInitialize)(this.errorProvider1)).EndInit();
+            this.ResumeLayout(false);
+            this.PerformLayout();
     }
 
-    #endregion
+    #endregion Windows Form Designer generated code
 
     private System.Windows.Forms.TextBox textBoxValue;
     private System.Windows.Forms.DateTimePicker dateTimePickerValue;
     private System.Windows.Forms.ComboBox comboBoxOperator;
     private System.Windows.Forms.Label lblCondition;
     private System.Windows.Forms.ErrorProvider errorProvider1;
-
   }
 }