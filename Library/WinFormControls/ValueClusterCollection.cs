/*
 * Copyright (C) 2014 Raphael Nöldner : http://csvquickviewer.com
 *
 * This program is free software: you can redistribute it and/or modify it under the terms of the GNU Lesser Public
 * License as published by the Free Software Foundation, either version 3 of the License, or (at your option) any later version.
 *
 * This program is distributed in the hope that it will be useful, but WITHOUT ANY WARRANTY; without even the implied warranty
 * of MERCHANTABILITY or FITNESS FOR A PARTICULAR PURPOSE. See the GNU Lesser Public License for more details.
 *
 * You should have received a copy of the GNU Lesser Public License along with this program.
 * If not, see http://www.gnu.org/licenses/ .
 *
 */

#nullable enable

using System;
using System.Collections;
using System.Collections.Generic;
using System.Globalization;
using System.Linq;
using System.Text;
using System.Threading;

namespace CsvTools
{
  public sealed class ValueClusterCollection : ICollection<ValueCluster>
  {
    private const float PercentTyped = 5f;
    private const float PercentBuild = 75f;
    private const float PercentBuildEven = 60f;
    private const long cTicksPerGroup = TimeSpan.TicksPerMinute * 30;
    private readonly IList<ValueCluster> m_ValueClusters = new List<ValueCluster>();

    private ValueCluster m_Last = new ValueCluster("Dummy", string.Empty, int.MaxValue, null);

    private enum DateTimeRange { Hours, Days, Month, Years, }

    public int Count => m_ValueClusters.Count;

    public bool IsReadOnly => m_ValueClusters.IsReadOnly;
    public void Add(ValueCluster item) => m_ValueClusters.Add(item);

    public void Clear() => m_ValueClusters.Clear();

    public bool Contains(ValueCluster item) => m_ValueClusters.Contains(item);

    public void CopyTo(ValueCluster[] array, int arrayIndex) => m_ValueClusters.CopyTo(array, arrayIndex);

    /// <summary>
    ///   Gets the active keyValue cluster.
    /// </summary>
    /// <returns></returns>
    public IEnumerable<ValueCluster> GetActiveValueCluster() =>
      m_ValueClusters.Where(value => !string.IsNullOrEmpty(value.Display) && value.Active);

    public IEnumerator<ValueCluster> GetEnumerator() => m_ValueClusters.GetEnumerator();

    IEnumerator IEnumerable.GetEnumerator() => m_ValueClusters.GetEnumerator();

    /// <summary>
    /// Parse the data to create clusters for these found values
    /// </summary>
    /// <param name="type">The type of the column</param>
    /// <param name="values">The values to look </param>
    /// <param name="escapedName">The escaped name of th column for the build SQL filter</param>
    /// <param name="isActive">Indicating if the filter is currently active</param>
    /// <param name="maxNumber">Maximum number of clusters to return</param>
    /// <param name="combine">In case clusters are every small combine close clusters, the clusters still have even margins</param>
    /// <param name="even">Build clusters that have roughly the same number of elements, the resulting borders can vary a lot, e:g. 1950-1980, 1980-1985, 1986, 1987</param>
    /// <param name="progress"></param>
    /// <param name="cancellationToken">Cancellation token to stop a possibly long-running process</param>
    /// <returns></returns>
    /// <exception cref="ArgumentNullException"></exception>
    public BuildValueClustersResult ReBuildValueClusters(DataTypeEnum type, in ICollection<object> values,
      in string escapedName, bool isActive, int maxNumber = 50,
      bool combine = true, bool even = false, IProgress<ProgressInfo>? progress = null,
      CancellationToken cancellationToken = default)
    {
      if (values is null)
        throw new ArgumentNullException(nameof(values));

      if (maxNumber < 1 || maxNumber > 200)
        maxNumber = 200;

      if (isActive)
        ClearNotActive();
      else
        Clear();

      // For guid it does not make much sense to build clusters, any other type has a limit of 100k, It's just too slow otherwise
      if ((values.Count > 50000 && type == DataTypeEnum.Guid))
        return BuildValueClustersResult.TooManyValues;

      try
      {
        progress?.SetMaximum(100);
        if (type == DataTypeEnum.String || type == DataTypeEnum.Guid  || type == DataTypeEnum.Boolean)
        {
          var typedValues = new List<string>();
          var countNull = MakeTypedValues(values, typedValues, Convert.ToString, progress, cancellationToken);
          AddValueClusterNull(escapedName, countNull);
<<<<<<< HEAD
          progress?.Report(new ProgressInfo("Combining values to clusters"));
          return BuildValueClustersString(typedValues, escapedName, maxNumber, 5.0, cancellationToken);
=======
          return BuildValueClustersString(typedValues, escapedName, maxNumber, progress, cancellationToken);
>>>>>>> 896b610f
        }

        if (type == DataTypeEnum.DateTime)
        {
          var typedValues = new List<DateTime>();
          var countNull = MakeTypedValues(values, typedValues, Convert.ToDateTime, progress, cancellationToken);

          AddValueClusterNull(escapedName, countNull);
          progress?.Report(even
            ? new ProgressInfo("Combining dates to clusters of even size")
            : new ProgressInfo("Combining dates to clusters"));

          return even ? BuildValueClustersDateEven(typedValues, escapedName, maxNumber, progress, cancellationToken) :
                        BuildValueClustersDate(typedValues, escapedName, maxNumber, combine, progress, cancellationToken);
        }

        if (type == DataTypeEnum.Integer)
        {
          var typedValues = new List<long>();
          var countNull = MakeTypedValues(values, typedValues, Convert.ToInt64, progress, cancellationToken);
          AddValueClusterNull(escapedName, countNull);
          progress?.Report(even
            ? new ProgressInfo("Combining integer to clusters of even size")
            : new ProgressInfo("Combining integer to clusters"));
          return even ? BuildValueClustersLongEven(typedValues, escapedName, maxNumber, progress, cancellationToken) :
            BuildValueClustersLong(typedValues, escapedName, maxNumber, combine, progress, cancellationToken);
        }

        if (type == DataTypeEnum.Numeric || type == DataTypeEnum.Double)
        {
          var typedValues = new List<double>();
          var countNull = MakeTypedValues(values, typedValues, (obj) => Math.Floor(Convert.ToDouble(obj, CultureInfo.CurrentCulture) * 1000d) / 1000d, progress, cancellationToken);
          AddValueClusterNull(escapedName, countNull);
          progress?.Report(even
            ? new ProgressInfo("Combining numbers to clusters of even size")
            : new ProgressInfo("Combining numbers to clusters"));
          return even ? BuildValueClustersNumericEven(typedValues, escapedName, maxNumber, progress, cancellationToken) :
            BuildValueClustersNumeric(typedValues, escapedName, maxNumber, combine, progress, cancellationToken);
        }

        return BuildValueClustersResult.WrongType;
      }
      catch (Exception ex)
      {
        Logger.Error(ex);
        progress?.Report(new ProgressInfo(ex.Message));
        return BuildValueClustersResult.Error;
      }
    }

    public bool Remove(ValueCluster item) => m_ValueClusters.Remove(item);

    /// <summary>
    /// Convert the object to typed values and count the number of NULL values
    /// </summary>
    /// <typeparam name="T"></typeparam>
    /// <param name="values">The objects to cast</param>
    /// <param name="typedValues">The resulting List</param>
    /// <param name="convert"></param>
    /// <param name="progress"></param>
    /// <param name="cancellationToken">Cancellation token to stop a possibly long-running process</param>
    /// <returns></returns>
    private static int MakeTypedValues<T>(in ICollection<object> values, in List<T> typedValues, Func<object, T> convert, IProgress<ProgressInfo>? progress, CancellationToken cancellationToken)
    {
      var countNull = 0;
      var ia = IntervalAction.ForProgress(progress);
      var msg = $"Collecting typed values from {values.Count:N0} rows";
      ia?.Invoke(progress!, msg, 0);
      int counter = 0;
      foreach (var obj in values)
      {
        counter++;

        // Assume process is 5% of overall process
        var percent = counter / (float) values.Count * PercentTyped;
        if (cancellationToken.IsCancellationRequested)
          break;

        if (obj is DBNull || obj == null)
        {
          countNull++;
          continue;
        }

        try
        {
          typedValues.Add(convert(obj));
        }
        catch
        {
          countNull++;
        }
        ia?.Invoke(progress!, msg, percent);
      }
      progress?.Report(new ProgressInfo(msg, PercentTyped));
      return countNull;
    }

    private void AddUnique(in ValueCluster item)
    {
      if (item.Count <= 0) return;
      foreach (var existing in m_ValueClusters)
        if (existing.Display.Equals(item.Display, StringComparison.OrdinalIgnoreCase))
          return;
      m_ValueClusters.Add(item);
    }

    private void AddValueClusterDateTime(in string escapedName, DateTime from, DateTime to,
      IEnumerable<DateTime> values, DateTimeRange displayType, int desiredSize = int.MaxValue)
    {
      if (HasOverlappingCluster(from, to))
        return;
      var count = values.Count(x => x >= from && x < to);
      if (count <= 0)
        return;
      // Combine buckets if the last and the current do not have many values
      if (m_Last.Count + count < desiredSize && m_Last.Start is DateTime lastFrom)
      {
        from = lastFrom;
        count += m_Last.Count;

        // remove the last cluster it will be included with this new one
        m_ValueClusters.Remove(m_Last);
      }

      m_Last = new ValueCluster(displayType switch
      {
        DateTimeRange.Hours => $"{from:t} – {to:t}",
        DateTimeRange.Days => to == from.AddDays(1) ? $"{from:d}" : $"{from:d} – {to:d}",
        DateTimeRange.Month => to == from.AddMonths(1) ? $"{from:Y}" : $"{from:Y} – {to:Y}",
        DateTimeRange.Years => to == from.AddYears(1) ? $"{from:yyyy}" : $"{from:yyyy} – {to:yyyy}",
        _ => string.Empty
      }, string.Format(CultureInfo.InvariantCulture,
        "({0} >= #{1:MM/dd/yyyy HH:mm}# AND {0} < #{2:MM/dd/yyyy HH:mm}#)", escapedName, from, to), count, from, to);
      AddUnique(m_Last);
    }

    private void AddValueClusterNull(in string escapedName, int count)
    {
      if (count <= 0 || m_ValueClusters.Any(x => x.Start is null))
        return;
      AddUnique(new ValueCluster(ColumnFilterLogic.OperatorIsNull, string.Format($"({escapedName} IS NULL)"), count,
        null));
    }

    /// <summary>
    ///   Builds the keyValue clusters date.
    /// </summary>
    /// <returns></returns>
    private BuildValueClustersResult BuildValueClustersDate(in ICollection<DateTime> values, in string escapedName, int max, bool combine, IProgress<ProgressInfo>? progress, CancellationToken cancellationToken)
    {
      // Get the distinct values and their counts
      var clusterYear = new HashSet<int>();
      var clusterMonth = new HashSet<DateTime>();
      var clusterDay = new HashSet<DateTime>();
      var clusterHour = new HashSet<long>();

      var ia = IntervalAction.ForProgress(progress);
      var msg = $"Preparing {values.Count:N0} values";
      var percent = 5f;
      int cValues = 0;

      foreach (var value in values)
      {
        if (cancellationToken.IsCancellationRequested)
          break;
        if (clusterHour.Count <= max)
          clusterHour.Add(value.TimeOfDay.Ticks / cTicksPerGroup);
        if (clusterDay.Count <= max)
          clusterDay.Add(value.Date);
        if (clusterMonth.Count <= max)
          clusterMonth.Add(new DateTime(value.Year, value.Month, 1));
        clusterYear.Add(value.Year);

        // if we have more than the maximum entries stop, no keyValue filter will be used
        if (clusterYear.Count > max)
          return BuildValueClustersResult.TooManyValues;

        cValues++;
        percent = cValues / (float) values.Count * PercentBuildEven + PercentTyped;
        ia?.Invoke(progress!, msg, percent);
      }

      if (clusterYear.Count == 0)
        return BuildValueClustersResult.NoValues;

      var desiredSize = 1;
      if (combine)
      {
        desiredSize = (values.Count * 3) / (max *2);
        if (desiredSize < 5)
          desiredSize=5;
      }
      msg = "Adding cluster";
      percent = PercentBuildEven;
      if (clusterDay.Count == 1)
      {
        clusterHour.Add(clusterHour.Min() -1);
        clusterHour.Add(clusterHour.Max() +1);
        var step = (100 - PercentBuildEven) / clusterHour.Count;
        foreach (var dic in clusterHour.OrderBy(x => x))
        {
          if (cancellationToken.IsCancellationRequested)
            break;
          AddValueClusterDateTime(escapedName, (dic * cTicksPerGroup).GetTimeFromTicks(), ((dic + 1) * cTicksPerGroup).GetTimeFromTicks(), values, DateTimeRange.Hours, desiredSize);
          percent += step;
          ia?.Invoke(progress!, msg, percent);
        }

      }
      else if (clusterDay.Count < max)
      {
        clusterDay.Add(clusterDay.Min().AddDays(-1));
        clusterDay.Add(clusterDay.Max().AddDays(+1));
        var step = (100 - PercentBuildEven) / clusterDay.Count;
        foreach (var dateTime in clusterDay.OrderBy(x => x))
        {
          if (cancellationToken.IsCancellationRequested)
            break;
          AddValueClusterDateTime(escapedName, dateTime, dateTime.AddDays(1), values, DateTimeRange.Days, desiredSize);
          percent += step;
          ia?.Invoke(progress!, msg, percent);
        }
      }
      else if (clusterMonth.Count < max)
      {
        clusterMonth.Add(clusterDay.Min().AddMonths(-1));
        clusterMonth.Add(clusterDay.Max().AddMonths(+1));
        var step = (100 - PercentBuildEven) / clusterMonth.Count;
        foreach (var dateTime in clusterMonth.OrderBy(x => x))
        {
          if (cancellationToken.IsCancellationRequested)
            break;
          AddValueClusterDateTime(escapedName, dateTime, dateTime.AddMonths(1), values, DateTimeRange.Month, desiredSize);
          percent += step;
          ia?.Invoke(progress!, msg, percent);
        }
      }
      else
      {
        clusterYear.Add(clusterYear.Max() +1);
        var step = (100 - PercentBuildEven) / clusterYear.Count;
        foreach (var year in clusterYear.OrderBy(x => x))
        {
          if (cancellationToken.IsCancellationRequested)
            break;
          AddValueClusterDateTime(escapedName, new DateTime(year, 1, 1, 0, 0, 0, 0, DateTimeKind.Local), new DateTime(year + 1, 1, 1, 0, 0, 0, 0, DateTimeKind.Local), values, DateTimeRange.Years, desiredSize);
          percent += step;
          ia?.Invoke(progress!, msg, percent);
        }
      }

      return BuildValueClustersResult.ListFilled;
    }

    private BuildValueClustersResult BuildValueClustersDateEven(in ICollection<DateTime> values, string escapedName,
      int max, IProgress<ProgressInfo>? progress, CancellationToken cancellationToken)
    {
      return BuildValueClustersEven(values, values.Count / max,
        (number) => new DateTime(number.Year, number.Month, number.Day, number.Hour, number.Minute, 0),
        (minValue, maxValue) => $"{minValue:d} – {maxValue:d}",
        (minValue, maxValue) => string.Format(CultureInfo.InvariantCulture,
          "({0} >= #{1:MM/dd/yyyy HH:mm}# AND {0} < #{2:MM/dd/yyyy HH:mm}#)", escapedName, minValue, maxValue),
        (minValue) => $"{minValue:d} – ",
        (minValue) => string.Format(CultureInfo.InvariantCulture, "({0} >= #{1:MM/dd/yyyy HH:mm}#)", escapedName,
          minValue), progress, cancellationToken);
    }

    private BuildValueClustersResult BuildValueClustersEven<T>(in ICollection<T> values, int bucketSize,
      Func<T, T> round, Func<T, T, string> getDisplay, Func<T, T, string> getStatement, Func<T, string> getDisplayLast,
      Func<T, string> getStatementLast, IProgress<ProgressInfo>? progress, CancellationToken cancellationToken) where T : IComparable<T>
    {
      var counter = new Dictionary<T, int>();
      var ia = IntervalAction.ForProgress(progress);
      var msg = $"Preparing {values.Count:N0} values";
      var percent = 5f;
      int cValues = 0;

      foreach (var number in values)
      {
        if (cancellationToken.IsCancellationRequested)
          break;
        var rounded = round(number);
        if (!counter.ContainsKey(rounded))
          counter[rounded] = 1;
        else
          counter[rounded]++;
        cValues++;
        percent = cValues / (float) values.Count * PercentBuildEven + PercentTyped;
        ia?.Invoke(progress!, msg, percent);
      }

      var bucketCount = 0;
      var ordered = counter.OrderBy(x => x.Key).ToArray();
      var minValue = ordered[0].Key;

      var hasPrevious = m_ValueClusters.Any(x => x.Start is T);
      percent = PercentBuildEven;
      var step = (100 - PercentBuildEven) / ordered.Length;
      msg = $"Adding ordered {ordered.Length:N0} values";
      foreach (var keyValue in ordered)
      {
        if (cancellationToken.IsCancellationRequested)
          break;
        bucketCount += keyValue.Value;
        // progress keyValue.Key next bucket
        if (bucketCount <= bucketSize)
          continue;

        // In case there is a cluster that is overlapping do not add a cluster
        if (!hasPrevious || !HasOverlappingCluster(minValue, keyValue.Key))
          AddUnique(new ValueCluster(getDisplay(minValue, keyValue.Key), getStatement(minValue, keyValue.Key),
            bucketCount, minValue, keyValue.Key));

        minValue = keyValue.Key;
        bucketCount = keyValue.Value;
        percent += step;
        ia?.Invoke(progress!, msg, percent);
      }

      // Make one last bucket for the rest
      if (!hasPrevious || !m_ValueClusters.Any(x => x.End == null || x.End is T se && se.CompareTo(minValue) >= 0))
        AddUnique(new ValueCluster(getDisplayLast(minValue), getStatementLast(minValue), bucketCount, minValue));

      return BuildValueClustersResult.ListFilled;
    }

    private BuildValueClustersResult BuildValueClustersLong(in ICollection<long> values, in string escapedName, int max,
      bool combine, IProgress<ProgressInfo>? progress, CancellationToken cancellationToken)
    {
      // Get the distinct values and their counts      
      var clusterOne = new HashSet<long>();
      var ia = IntervalAction.ForProgress(progress);
      var msg = $"Preparing {values.Count:N0} values";
      var percent = 5f;
      int cValues = 0;

      foreach (var value in values)
      {
        if (cancellationToken.IsCancellationRequested)
          break;
        if (clusterOne.Count <= max)
          clusterOne.Add(value);
        cValues++;
        percent = cValues / (float) values.Count * PercentBuildEven + PercentTyped;
        ia?.Invoke(progress!, msg, percent);
      }

      if (clusterOne.Count == 0)
        return BuildValueClustersResult.NoValues;

      // Use Integer filter
      HashSet<long> fittingCluster;
      double factor;
      if (clusterOne.Count < max)
      {
        factor = 1;
        fittingCluster = clusterOne;
      }
      else
      {
        // Dynamic Factor
        var digits = (int) Math.Log10(values.Max() - values.Min());
        factor = Math.Pow(10, digits);

        var start = (long) (values.Min() / factor);
        var end = (long) (values.Max() / factor);
        while (end-start<(max*2)/3 && factor>1)
        {
          if (factor > 10)
            factor = Math.Round(factor / 10.0) * 5;
          else
            factor = Math.Round(factor / 4.0) * 2;
          start = (long) (values.Min() / factor);
          end = (long) (values.Max() / factor);
        }
        fittingCluster = new HashSet<long>();
        for (long i = start; i<=end; i++)
          fittingCluster.Add(i);
      }
      fittingCluster.Add(fittingCluster.Max(x => x)+1);
      fittingCluster.Add(fittingCluster.Min(x => x)-1);

      var desiredSize = 1;
      if (combine)
      {
        desiredSize = (values.Count * 3) / (max * 2);
        if (desiredSize < 5)
          desiredSize=5;
      }
      percent = PercentBuildEven;
      var step = (100 - PercentBuildEven) / fittingCluster.Count;
      msg = "Adding cluster";
      foreach (var dic in fittingCluster.OrderBy(x => x))
      {
        if (cancellationToken.IsCancellationRequested)
          break;
        var minValue = (long) (dic * factor);
        var maxValue = (long) (minValue + factor);

        if (HasOverlappingCluster(minValue, maxValue))
          continue;
        if (factor > 1)
        {
          var count = values.Count(value => value >= minValue && value < maxValue);
          if (count <= 0)
            continue;
          // Combine buckets if the last and the current do not have many values
          if (m_Last.Count + count < desiredSize && m_Last.Start is long lastMin)
          {
            minValue = lastMin;
            count += m_Last.Count;
            // remove the last cluster it will be included with this one
            m_ValueClusters.Remove(m_Last);
          }
          m_Last = new ValueCluster($"[{minValue:N0},{maxValue:N0})", string.Format(CultureInfo.InvariantCulture, "({0} >= {1} AND {0} < {2})", escapedName, minValue, maxValue), count, minValue, maxValue);
          m_ValueClusters.Add(m_Last);
        }
        else
        {
          var count = values.Count(value => value == minValue);
          if (count>0)
          {
            m_ValueClusters.Add(new ValueCluster($"{minValue:N0}",
              string.Format(CultureInfo.InvariantCulture, "{0} = {1}", escapedName, minValue),
              count, minValue, maxValue));
          }
        }
        percent += step;
        ia?.Invoke(progress!, msg, percent);
      }
      return BuildValueClustersResult.ListFilled;
    }

    private BuildValueClustersResult BuildValueClustersLongEven(in ICollection<long> values, string escapedName,
      int max, IProgress<ProgressInfo>? progress, CancellationToken cancellationToken)
    {
      return BuildValueClustersEven(values, values.Count / max, (number) => number,
        (minValue, maxValue) => $"{minValue:F0} - {maxValue:F0}",
        (minValue, maxValue) => string.Format(CultureInfo.InvariantCulture, "({0} >= {1} AND {0} < {2})", escapedName,
          minValue, maxValue),
        (minValue) => $"{minValue:F0} - ",
        (minValue) => string.Format(CultureInfo.InvariantCulture, "({0} >= {1})", escapedName, minValue), progress,
        cancellationToken);
    }

    private BuildValueClustersResult BuildValueClustersNumeric(in ICollection<double> values, in string escapedName,
      int max, bool combine, IProgress<ProgressInfo>? progress, CancellationToken cancellationToken)
    {
      // Get the distinct values and their counts
      var clusterFractions = new HashSet<double>();
      var clusterOne = new HashSet<long>();
      var hasFactions = false;
      var ia = IntervalAction.ForProgress(progress);
      var msg = $"Preparing {values.Count:N0} values";
      var percent = 5f;
      int cValues = 0;

      foreach (var value in values)
      {
        if (cancellationToken.IsCancellationRequested)
          break;
        if (clusterFractions.Count <= max)
        {
          hasFactions |= value % 1 != 0;
          clusterFractions.Add(Math.Floor(value * 10d) / 10d);
        }

        var key = Convert.ToInt64(value, CultureInfo.CurrentCulture);
        if (clusterOne.Count <= max)
          clusterOne.Add(key);
        cValues++;
        percent = cValues / (float) values.Count * PercentBuildEven + PercentTyped;
        ia?.Invoke(progress!, msg, percent);
      }

      if (clusterOne.Count == 0)
        return BuildValueClustersResult.NoValues;

      if (hasFactions && clusterFractions.Count < max && clusterFractions.Count > 0)
      {
        clusterFractions.Add(clusterFractions.Max(x => x) + .1);
        clusterFractions.Add(clusterFractions.Min(x => x) - .1);
        foreach (var minValue in clusterFractions.OrderBy(x => x))
        {
          cancellationToken.ThrowIfCancellationRequested();
          var maxValue = minValue + .1;
          if (HasOverlappingCluster(minValue, maxValue))
            continue;
          var count = values.Count(value => value >= minValue && value < maxValue);
          if (count > 0)
            Add(new ValueCluster($"{minValue:F1} - {maxValue:F1}", // Fixed Point
              string.Format(CultureInfo.InvariantCulture, "({0} >= {1:F1} AND {0} < {2:F1})", escapedName, minValue,
                maxValue),
              count, minValue, maxValue));
        }
      }

      // Use Integer filter
      HashSet<long> fittingCluster;
      double factor;
      if (clusterOne.Count < max)
      {
        factor = 1;
        fittingCluster = clusterOne;
      }
      else
      {
        // Dynamic Factor
        var digits = (int) Math.Log10(values.Max() - values.Min());
        factor = Math.Pow(10, digits);

        var start = (long) (values.Min() / factor);
        var end = (long) (values.Max() / factor);
        while (end-start<(max*2)/3 && factor>1)
        {
          if (factor > 10)
            factor = Math.Round(factor / 10.0) * 5;
          else
            factor = Math.Round(factor / 4.0) * 2;
          start = (long) (values.Min() / factor);
          end = (long) (values.Max() / factor);
        }
        fittingCluster = new HashSet<long>();
        for (long i = start; i<=end; i++)
          fittingCluster.Add(i);
      }
      fittingCluster.Add(fittingCluster.Max(x => x)+1);
      fittingCluster.Add(fittingCluster.Min(x => x)-1);

      var desiredSize = 1;
      if (combine)
      {
        desiredSize = values.Count * 3 / (max * 2);
        if (desiredSize < 5)
          desiredSize=5;
      }

      percent = PercentBuildEven;
      var step = (100 - PercentBuildEven) / fittingCluster.Count;
      foreach (var dic in fittingCluster.OrderBy(x => x))
      {
        if (cancellationToken.IsCancellationRequested)
          break;

        var minValue = (long) (dic * factor);
        var maxValue = (long) (minValue + factor);
        msg = $"Adding cluster {minValue:N0} - {maxValue:N0}";
        if (HasOverlappingCluster(minValue, maxValue))
          continue;
        if (factor > 1)
        {
          var count = values.Count(value => value >= minValue && value < maxValue);
          if (count <= 0)
            continue;
          // Combine buckets if the last and the current do not have many values
          if (m_Last.Count + count < desiredSize && m_Last.Start is long lastMin)
          {
            minValue = lastMin;
            count += m_Last.Count;
            // remove the last cluster it will be included with this one
            m_ValueClusters.Remove(m_Last);
          }
          m_Last = new ValueCluster($"[{minValue:N0},{maxValue:N0})", string.Format(CultureInfo.InvariantCulture, "({0} >= {1} AND {0} < {2})", escapedName, minValue, maxValue), count, minValue, maxValue);
          m_ValueClusters.Add(m_Last);
        }
        else
        {
          var count = values.Count(value => Math.Abs(value - minValue) < .1);
          if (count>0)
          {
            m_ValueClusters.Add(new ValueCluster($"{minValue:N0}",
              string.Format(CultureInfo.InvariantCulture, "{0} = {1}", escapedName, minValue),
              count, minValue, maxValue));
          }
        }
        percent += step;
        ia?.Invoke(progress!, msg, percent);
      }
      return BuildValueClustersResult.ListFilled;
    }

    private BuildValueClustersResult BuildValueClustersNumericEven(in ICollection<double> values, string escapedName,
      int max, IProgress<ProgressInfo>? progress, CancellationToken cancellationToken)
    {
      return BuildValueClustersEven(values, values.Count / max, (number) => Math.Floor(number * 10d) / 10d,
        (minValue, maxValue) => $"{minValue:F1} - {maxValue:F1}",
        (minValue, maxValue) => string.Format(CultureInfo.InvariantCulture, "({0} >= {1:F1} AND {0} < {2:F1})",
          escapedName, minValue, maxValue),
        (minValue) => $"{minValue:F1} - ",
        (minValue) => string.Format(CultureInfo.InvariantCulture, "({0} >= {1:F1})", escapedName, minValue), progress,
        cancellationToken);
    }

    /// <summary>
    ///   Builds the data grid view column filter values.
    /// </summary>
    /// <returns></returns>
    private BuildValueClustersResult BuildValueClustersString(in ICollection<string> values, in string escapedName,
      int max, IProgress<ProgressInfo>? progress, CancellationToken cancellation)
    {
      // Get the distinct values and their counts
      var cluster = new HashSet<string>(StringComparer.OrdinalIgnoreCase);
      var clusterOne = new HashSet<string>(StringComparer.OrdinalIgnoreCase);
      var allow2 = true;
      var clusterTwo = new HashSet<string>(StringComparer.OrdinalIgnoreCase);
      var allow3 = true;
      var clusterThree = new HashSet<string>(StringComparer.OrdinalIgnoreCase);
      var allow4 = true;
      var clusterFour = new HashSet<string>(StringComparer.OrdinalIgnoreCase);
      var ia = IntervalAction.ForProgress(progress);
      var msg = $"Building clusters for {values.Count:N0} values";
      var percent = 5f;
      int cValues = 0;
      foreach (var text in values)
      {
        if (cancellation.IsCancellationRequested || clusterOne.Count > max)
          break;
        if (cluster.Count <= max)
          cluster.Add(text);
        if (clusterOne.Count <= max)
          clusterOne.Add(text.Substring(0, 1));
        allow2 &= (text.Length >= 2);
        allow3 &= (text.Length >= 3);
        allow4 &= (text.Length >= 4);

        if (allow2 && clusterTwo.Count <= max)
          clusterTwo.Add(text.Substring(0, 2));
        if (allow3 && clusterThree.Count <= max)
          clusterThree.Add(text.Substring(0, 3));
        if (allow4 && clusterFour.Count <= max)
          clusterFour.Add(text.Substring(0, 4));

        cValues++;
        percent = cValues / (float) values.Count * PercentBuild + PercentTyped;
        ia?.Invoke(progress!, msg, percent);
      }

      if (cluster.Count == 0)
        return BuildValueClustersResult.NoValues;

      if (clusterOne.Count > max)
      {
<<<<<<< HEAD
        var countC1 = CountBeginningChar(escapedName, 'a', 'e', values);
        var countC2 = CountBeginningChar(escapedName, 'f', 'k', values);
        var countC3 = CountBeginningChar(escapedName, 'l', 'r', values);
        var countC4 = CountBeginningChar(escapedName, 's', 'z', values);
        var countN = CountBeginningChar(escapedName, '0', '9', values);

        var countS = values.Count(x => x.Length > 0 && (x[0] < 32));
        AddUnique(new ValueCluster("Special", $"(SUBSTRING({escapedName},1,1) < ' ')", countS, null));

        var countP = values.Count(x => x.Length >0 && (x[0] >= 32 && x[0] < 48) || (x[0] >= 58 && x[0] < 65)  || (x[0] >= 91 && x[0] <= 96) || (x[0] >= 173 && x[0] <= 176));
        AddUnique(new ValueCluster("Punctuation",
=======
        // Free counts
        clusterOne.Clear();
        clusterTwo.Clear();
        clusterThree.Clear();
        clusterFour.Clear();
        percent = PercentTyped;
        var step = (100f - PercentTyped) / 8;
        progress?.Report(new ProgressInfo("Building range clusters", percent));

        var countC1 = StartingWith(escapedName, values, 'a', 'e');
        percent += step;
        progress?.Report(new ProgressInfo("Range clusters a-e", percent));

        var countC2 = StartingWith(escapedName, values, 'f', 'k');
        percent += step;
        progress?.Report(new ProgressInfo("Range clusters f-k", percent));

        var countC3 = StartingWith(escapedName, values, 'l', 'r');
        percent += step;
        progress?.Report(new ProgressInfo("Range clusters l-r", percent));

        var countC4 = StartingWith(escapedName, values, 's', 'z');
        percent += step;
        progress?.Report(new ProgressInfo("Range clusters s-z", percent));

        var countN = StartingWith(escapedName, values, '0', '9');
        percent += step;
        progress?.Report(new ProgressInfo("Range clusters 0-9", percent));

        if (cancellation.IsCancellationRequested)
          return BuildValueClustersResult.TooManyValues;

        var countS = values.Count(x => x.Length >0 && (x[0] < 32));
        percent += step;
        progress?.Report(new ProgressInfo("Range clusters Special", percent));
        if (countS > 0)
          AddUnique(new ValueCluster("Special", $"(SUBSTRING({escapedName},1,1) < ' ')", countS, null));
        if (cancellation.IsCancellationRequested)
          return BuildValueClustersResult.TooManyValues;

        var countP = values.Count(x =>
          x.Length > 0 && (x[0] >= 32 && x[0] < 48) || (x[0] >= 58 && x[0] < 65) || (x[0] >= 91 && x[0] <= 96) ||
          (x[0] >= 173 && x[0] <= 176));
        percent += step;
        progress?.Report(new ProgressInfo("Range clusters Punctuation", percent));
        if (countP  > 0)
          AddUnique(new ValueCluster("Punctuation",
>>>>>>> 896b610f
          $"((SUBSTRING({escapedName},1,1) >= ' ' AND SUBSTRING({escapedName},1,1) <= '/') " +
          $"OR (SUBSTRING({escapedName},1,1) >= ':' AND SUBSTRING({escapedName},1,1) <= '@') " +
          $"OR (SUBSTRING({escapedName},1,1) >= '[' AND SUBSTRING({escapedName},1,1) <= '`') " +
          $"OR (SUBSTRING({escapedName},1,1) >= '{{' AND SUBSTRING({escapedName},1,1) <= '~'))", countP, null));
        if (cancellation.IsCancellationRequested)
          return BuildValueClustersResult.TooManyValues;
        ia?.Invoke(progress!, msg, 100);
        var countR = values.Count() - countS - countN - countC1 - countC2 - countC3 - countC4 - countP;
        if (countR  > 0)
          AddUnique(new ValueCluster("Other", $"(SUBSTRING({escapedName},1,1) > '~')", countR, null));
        progress?.Report(new ProgressInfo("Range clusters Other", 100));

        return BuildValueClustersResult.ListFilled;
      }

      percent = PercentBuild;
      if (cluster.Count <= max)
      {
        var step = (100f - PercentBuild) /  cluster.Count;
        foreach (var text in cluster.OrderBy(x => x))
        {
          if (cancellation.IsCancellationRequested)
            break;
          if (m_ValueClusters.Any(x => string.Equals(x.Start?.ToString() ?? string.Empty, text))) continue;
          m_Last = new ValueCluster(text, $"({escapedName} = '{text.SqlQuote()}')",
            values.Count(dataRow => string.Equals(dataRow, text, StringComparison.OrdinalIgnoreCase)), text);

          percent += step;
          progress?.Report(new ProgressInfo($"Clusters {text.SqlQuote()}", percent));
          AddUnique(m_Last);
        }
      }
      else
      {
        // Sometimes we still have a single entry for 4 ,
        // make the text as long as possible
        if (clusterFour.Count == 1)
        {
          var test = values.First();
          var i = 4;
          var prevI = -1;
          var maximum = values.Count(x => x.StartsWith(test.Substring(0, 3)));
          while (i < 200)
          {
            if (values.Count(x => x.StartsWith(test.Substring(0, i))) < maximum)
            {
              break;
            }
            prevI = i;
            i++;
            // make the steps bigger later
            if (i>10)
              i++;
            if (i>=50)
              i+=3;
          }

          // TODO: this is not great, since we have only one entry but still better than only having a short text
          AddUnique(new ValueCluster($"{test.Substring(0, prevI - 1)}…",
            $"({escapedName} LIKE '{test.Substring(0, prevI - 1).SqlQuote()}%')", maximum, test.Substring(0, i - 1)));
          return BuildValueClustersResult.ListFilled;
        }

        var clusterBegin = clusterOne;
        if (allow4 && clusterFour.Count <= max)
          clusterBegin = clusterFour;
        else if (allow3 && clusterThree.Count <= max)
          clusterBegin = clusterThree;
        else if (allow2 &&  clusterTwo.Count <= max)
          clusterBegin = clusterTwo;

        // Look at the data "some%", check if there are large blocks in there like somethingXXX is making up 50%
        // add "somethingXXX" and a "something% (without something XXX)"

        var step = (100f - PercentBuild) /  clusterBegin.Count;
        msg = $"Adding Clusters {clusterBegin.Count:N0}";
        ia?.Invoke(progress!, msg, 95);
        foreach (var text in clusterBegin.OrderBy(x => x))
        {
          if (string.IsNullOrEmpty(text))
            continue;
          if (cancellation.IsCancellationRequested)
            break;
          if (m_ValueClusters.Any(x => string.Equals(x.Start?.ToString() ?? string.Empty, text)))
            continue;

          var parts = values.Where(x => x.StartsWith(text, StringComparison.OrdinalIgnoreCase)).ToArray();
          var countAll = parts.Length;
          if (countAll <= 100)
            continue;
          var bigger = new Dictionary<string, int>();
          foreach (var test in parts)
          {
            if (bigger.ContainsKey(test))
              continue;
            var counter = values.Count(y => y.Equals(test, StringComparison.OrdinalIgnoreCase));
            if (counter > countAll / 25)
              bigger.Add(test, counter);
          }

          percent += step;
          progress?.Report(new ProgressInfo($"New Clusters", percent));
          if (bigger.Count > 0)
          {
            var sbExcluded = new StringBuilder();
            sbExcluded.Append($"{escapedName} LIKE '{text.SqlQuote()}%' AND NOT(");
            foreach (var kvp in bigger)
            {
              countAll -= kvp.Value;
              sbExcluded.Append($"{escapedName} = '{kvp.Key.SqlQuote()}' OR");
            }

            sbExcluded.Length -= 3;
            if (countAll > 0)
              AddUnique(new ValueCluster($"{text}… (remaining)", $"({sbExcluded}))", countAll, text));

            foreach (var kvp in bigger)
              AddUnique(
                new ValueCluster($"{kvp.Key}", $"({escapedName} = '{kvp.Key.SqlQuote()}')", kvp.Value, text));
            continue;
          }

          AddUnique(new ValueCluster($"{text}…", $"({escapedName} LIKE '{text.SqlQuote()}%')", countAll, text));
        }
      }

      return cancellation.IsCancellationRequested
        ? BuildValueClustersResult.TooManyValues
        : BuildValueClustersResult.ListFilled;

<<<<<<< HEAD
      int CountBeginningChar(string escapedName, char min1, char max1, IEnumerable<string> values)
      {
        var count = values.TakeWhile(x => !linkedTokenSource.IsCancellationRequested).Count(x =>
          x.Length > 0 && ((x[0] >= min1 && x[0] <= max1) ||
                           (char.ToLowerInvariant(x[0]) >= min1 && char.ToLowerInvariant(x[0]) <= max1)));

        AddUnique(new ValueCluster($"{min1}-{max1}",
          $"(SUBSTRING({escapedName},1,1) >= '{min1}' AND SUBSTRING({escapedName},1,1) <= '{max1}')", count,
          min1.ToString(),
          max1.ToString()));

        if ((DateTime.Now - startTime).TotalSeconds > maxSeconds)
          linkedTokenSource.Cancel();
=======
      int StartingWith(string escapedName, IEnumerable<string> values, char minC, char maxC)
      {
        if (cancellation.IsCancellationRequested)
          return 0;
        var minLower = char.ToLower(minC);
        var minUpper = char.ToUpper(minC);
        var maxLower = char.ToLower(maxC);
        var maxUpper = char.ToUpper(maxC);

        var count = (minLower != minUpper)
          ? values.Count(x =>
            x.Length > 0 && ((x[0] >= minLower && x[0] <= maxLower) || (x[0] >= minUpper && x[0] <= maxUpper)))
          : values.Count(x =>
            x.Length > 0 && ((x[0] >= minC && x[0] <= maxC)));

        if (count >0)
          AddUnique(new ValueCluster($"{minUpper}-{maxUpper}",
          $"(SUBSTRING({escapedName},1,1) >= '{minC}' AND SUBSTRING({escapedName},1,1) <= '{maxC}')", count, minC.ToString(), maxC.ToString()));
>>>>>>> 896b610f
        return count;
      }
    }

    /// <summary>
    /// Removes all not active Cluster 
    /// </summary>
    private void ClearNotActive()
    {
      var keep = GetActiveValueCluster().ToArray();
      Clear();
      foreach (var item in keep)
        m_ValueClusters.Add(item);
    }

    /// <summary>
    ///   Determine if there is a cluster present that over arches the given values
    /// </summary>
    /// <typeparam name="T"></typeparam>
    /// <param name="minValue">Start of Range</param>
    /// <param name="maxVal">End of Range</param>
    /// <returns><c>true</c> if there is already a cluster that covers the range</returns>
    private bool HasOverlappingCluster<T>(T minValue, T maxVal) where T : IComparable<T>
      => m_ValueClusters.Any(x =>
        x.Start is T sv && sv.CompareTo(minValue) <= 0 &&
        (x.End == null || (x.End is T ev && ev.CompareTo(maxVal) > 0)));
  }
}<|MERGE_RESOLUTION|>--- conflicted
+++ resolved
@@ -100,12 +100,8 @@
           var typedValues = new List<string>();
           var countNull = MakeTypedValues(values, typedValues, Convert.ToString, progress, cancellationToken);
           AddValueClusterNull(escapedName, countNull);
-<<<<<<< HEAD
           progress?.Report(new ProgressInfo("Combining values to clusters"));
           return BuildValueClustersString(typedValues, escapedName, maxNumber, 5.0, cancellationToken);
-=======
-          return BuildValueClustersString(typedValues, escapedName, maxNumber, progress, cancellationToken);
->>>>>>> 896b610f
         }
 
         if (type == DataTypeEnum.DateTime)
@@ -749,58 +745,36 @@
 
       if (clusterOne.Count > max)
       {
-<<<<<<< HEAD
-        var countC1 = CountBeginningChar(escapedName, 'a', 'e', values);
-        var countC2 = CountBeginningChar(escapedName, 'f', 'k', values);
-        var countC3 = CountBeginningChar(escapedName, 'l', 'r', values);
-        var countC4 = CountBeginningChar(escapedName, 's', 'z', values);
-        var countN = CountBeginningChar(escapedName, '0', '9', values);
-
-        var countS = values.Count(x => x.Length > 0 && (x[0] < 32));
+        NewFunction();
+
+        if (!linkedTokenSource.IsCancellationRequested)
+        {
+          var countC2 =
+            values.Count(x => x.Length > 0 && ((x[0] >= 'f' && x[0] <= 'k') || (x[0] >= 'F' && x[0] <= 'K')));
+          AddUnique(new ValueCluster("F-K",
+            $"(SUBSTRING({escapedName},1,1) >= 'f' AND SUBSTRING({escapedName},1,1) <= 'k')", countC2, "f", "k"));
+          if ((DateTime.Now - startTime).TotalSeconds > maxSeconds)
+            linkedTokenSource.Cancel();
+        }
+
+        if (!linkedTokenSource.IsCancellationRequested)
+        {
+          var countC3 =
+            values.Count(x => x.Length > 0 && ((x[0] >= 'l' && x[0] <= 'r') || (x[0] >= 'L' && x[0] <= 'R')));
+          AddUnique(new ValueCluster("L-R",
+            $"(SUBSTRING({escapedName},1,1) >= 'l' AND SUBSTRING({escapedName},1,1) <= 'r')", countC2, "l", "r"));
+        }
+
+        var countC4 = values.Count(x => x.Length >0 && ((x[0] >='s' && x[0]<='z') || (x[0]>='S' && x[0]<='Z')));
+        AddUnique(new ValueCluster("S-Z",
+          $"(SUBSTRING({escapedName},1,1) >= 's' AND SUBSTRING({escapedName},1,1) <= 'z')", countC2, "s", "z"));
+
+        var countN = values.Count(x => x.Length >0 && (x[0] > 48 && x[0]< 57));
+        AddUnique(new ValueCluster("0-9",
+          $"(SUBSTRING({escapedName},1,1) >= '0' AND SUBSTRING({escapedName},1,1) <= '9')", countN, "0", "9"));
+
+        var countS = values.Count(x => x.Length >0 && (x[0] < 32));
         AddUnique(new ValueCluster("Special", $"(SUBSTRING({escapedName},1,1) < ' ')", countS, null));
-
-        var countP = values.Count(x => x.Length >0 && (x[0] >= 32 && x[0] < 48) || (x[0] >= 58 && x[0] < 65)  || (x[0] >= 91 && x[0] <= 96) || (x[0] >= 173 && x[0] <= 176));
-        AddUnique(new ValueCluster("Punctuation",
-=======
-        // Free counts
-        clusterOne.Clear();
-        clusterTwo.Clear();
-        clusterThree.Clear();
-        clusterFour.Clear();
-        percent = PercentTyped;
-        var step = (100f - PercentTyped) / 8;
-        progress?.Report(new ProgressInfo("Building range clusters", percent));
-
-        var countC1 = StartingWith(escapedName, values, 'a', 'e');
-        percent += step;
-        progress?.Report(new ProgressInfo("Range clusters a-e", percent));
-
-        var countC2 = StartingWith(escapedName, values, 'f', 'k');
-        percent += step;
-        progress?.Report(new ProgressInfo("Range clusters f-k", percent));
-
-        var countC3 = StartingWith(escapedName, values, 'l', 'r');
-        percent += step;
-        progress?.Report(new ProgressInfo("Range clusters l-r", percent));
-
-        var countC4 = StartingWith(escapedName, values, 's', 'z');
-        percent += step;
-        progress?.Report(new ProgressInfo("Range clusters s-z", percent));
-
-        var countN = StartingWith(escapedName, values, '0', '9');
-        percent += step;
-        progress?.Report(new ProgressInfo("Range clusters 0-9", percent));
-
-        if (cancellation.IsCancellationRequested)
-          return BuildValueClustersResult.TooManyValues;
-
-        var countS = values.Count(x => x.Length >0 && (x[0] < 32));
-        percent += step;
-        progress?.Report(new ProgressInfo("Range clusters Special", percent));
-        if (countS > 0)
-          AddUnique(new ValueCluster("Special", $"(SUBSTRING({escapedName},1,1) < ' ')", countS, null));
-        if (cancellation.IsCancellationRequested)
-          return BuildValueClustersResult.TooManyValues;
 
         var countP = values.Count(x =>
           x.Length > 0 && (x[0] >= 32 && x[0] < 48) || (x[0] >= 58 && x[0] < 65) || (x[0] >= 91 && x[0] <= 96) ||
@@ -809,7 +783,6 @@
         progress?.Report(new ProgressInfo("Range clusters Punctuation", percent));
         if (countP  > 0)
           AddUnique(new ValueCluster("Punctuation",
->>>>>>> 896b610f
           $"((SUBSTRING({escapedName},1,1) >= ' ' AND SUBSTRING({escapedName},1,1) <= '/') " +
           $"OR (SUBSTRING({escapedName},1,1) >= ':' AND SUBSTRING({escapedName},1,1) <= '@') " +
           $"OR (SUBSTRING({escapedName},1,1) >= '[' AND SUBSTRING({escapedName},1,1) <= '`') " +
@@ -940,41 +913,18 @@
         ? BuildValueClustersResult.TooManyValues
         : BuildValueClustersResult.ListFilled;
 
-<<<<<<< HEAD
-      int CountBeginningChar(string escapedName, char min1, char max1, IEnumerable<string> values)
-      {
-        var count = values.TakeWhile(x => !linkedTokenSource.IsCancellationRequested).Count(x =>
-          x.Length > 0 && ((x[0] >= min1 && x[0] <= max1) ||
-                           (char.ToLowerInvariant(x[0]) >= min1 && char.ToLowerInvariant(x[0]) <= max1)));
-
-        AddUnique(new ValueCluster($"{min1}-{max1}",
-          $"(SUBSTRING({escapedName},1,1) >= '{min1}' AND SUBSTRING({escapedName},1,1) <= '{max1}')", count,
-          min1.ToString(),
-          max1.ToString()));
-
-        if ((DateTime.Now - startTime).TotalSeconds > maxSeconds)
-          linkedTokenSource.Cancel();
-=======
-      int StartingWith(string escapedName, IEnumerable<string> values, char minC, char maxC)
-      {
-        if (cancellation.IsCancellationRequested)
-          return 0;
-        var minLower = char.ToLower(minC);
-        var minUpper = char.ToUpper(minC);
-        var maxLower = char.ToLower(maxC);
-        var maxUpper = char.ToUpper(maxC);
-
-        var count = (minLower != minUpper)
-          ? values.Count(x =>
-            x.Length > 0 && ((x[0] >= minLower && x[0] <= maxLower) || (x[0] >= minUpper && x[0] <= maxUpper)))
-          : values.Count(x =>
-            x.Length > 0 && ((x[0] >= minC && x[0] <= maxC)));
-
-        if (count >0)
-          AddUnique(new ValueCluster($"{minUpper}-{maxUpper}",
-          $"(SUBSTRING({escapedName},1,1) >= '{minC}' AND SUBSTRING({escapedName},1,1) <= '{maxC}')", count, minC.ToString(), maxC.ToString()));
->>>>>>> 896b610f
-        return count;
+      void NewFunction(string escapedName, char min1, char max1)
+      {
+        if (!linkedTokenSource.IsCancellationRequested)
+        {
+          var countC1 =
+            values.Count(x => x.Length > 0 && ((x[0] >= min1 && x[0] <= max1) || (x[0] >= min1. && x[0] <= max2)));
+          AddUnique(new ValueCluster("A-E",
+            $"(SUBSTRING({escapedName},1,1) >= 'a' AND SUBSTRING({escapedName},1,1) <= 'e')", countC1, min1.ToString(), min2.ToString()));
+
+          if ((DateTime.Now - startTime).TotalSeconds > maxSeconds)
+            linkedTokenSource.Cancel();
+        }
       }
     }
 
