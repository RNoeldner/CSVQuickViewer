#nullable enable

using System.Diagnostics.CodeAnalysis;

namespace CsvTools
{
  using System;
  using System.ComponentModel;
  using System.Windows.Forms;

  public class TimedMessage : ResizeForm
  {
    private IContainer components;
    private Button m_Button1;

    private Button m_Button2;

    private Button m_Button3;

    private int m_Counter;

    private ImageList m_ImageList;

    private Label m_LabelDefault;

    private PictureBox m_PictureBox;

    private TableLayoutPanel m_TableLayoutPanel;

    private TextBox m_TextBox;
    private Timer m_Timer = new();
<<<<<<< HEAD
    private WebBrowser m_WebBrowser;

#pragma warning disable CS8618 
=======
    private WebBrowser? m_WebBrowser;
>>>>>>> bda6cfe5

#pragma warning disable CS8618
    public TimedMessage() => InitializeComponent();
<<<<<<< HEAD

#pragma warning restore CS8618 
=======
#pragma warning restore CS8618
>>>>>>> bda6cfe5

    public double Duration { get; set; } = 4.0;

    public string Message
    {
      set => m_TextBox.Text = value.HandleCrlfCombinations(Environment.NewLine);
    }

    public string Html
    {
      set
      {
        m_TableLayoutPanel.Controls.Remove(m_TextBox);
        // this need to happen here
        Extensions.RunStaThread(() =>
        {
          m_WebBrowser = new WebBrowser();
          m_WebBrowser.Navigate("about:blank");
          m_WebBrowser.Document?.OpenNew(false)?.Write(value);
          m_TableLayoutPanel.Controls.Add(m_WebBrowser, 1, 0);
          m_TableLayoutPanel.SetColumnSpan(m_WebBrowser, 4);
          m_WebBrowser.AllowNavigation = false;
          m_WebBrowser.AllowWebBrowserDrop = false;
          m_WebBrowser.IsWebBrowserContextMenuEnabled = false;
          m_WebBrowser.ScriptErrorsSuppressed = true;
          m_WebBrowser.Dock = DockStyle.Fill;
        });
      }
    }

    private bool m_Disposed;

    /// <inheritdoc />
    protected override void Dispose(bool disposing)
    {
      if (m_Disposed)
        return;
      try
      {
        if (disposing)
        {
          components.Dispose();
          m_WebBrowser?.Dispose();
        }

        base.Dispose(disposing);
      }
      finally
      {
        m_Disposed = true;
      }
    }

    public DialogResult ShowDialog(
      string message,
      string? title,
      MessageBoxButtons buttons,
      MessageBoxIcon icon,
      MessageBoxDefaultButton defaultButton,
      double timeout,
      string? button1Text,
      string? button2Text,
      string? button3Text)
    {
      Text = title ?? string.Empty;
      if (!string.IsNullOrEmpty(message))
        Message = message;
      Duration = timeout;

      // One Button
      if (buttons == MessageBoxButtons.OK)
      {
        HideColumn(3, false);
        HideColumn(4, false);
        m_Button2.Visible = false;
        m_Button3.Visible = false;
      }

      // Two Button
      if (buttons == MessageBoxButtons.YesNo || buttons == MessageBoxButtons.OKCancel
                                             || buttons == MessageBoxButtons.RetryCancel)
      {
        HideColumn(4, false);
        m_Button3.Visible = false;
      }

      if (buttons == MessageBoxButtons.OK || buttons == MessageBoxButtons.OKCancel)
      {
        m_Button1.Text = @"&OK";
        m_Button1.DialogResult = DialogResult.OK;
      }

      if (buttons == MessageBoxButtons.YesNo || buttons == MessageBoxButtons.YesNoCancel)
      {
        m_Button1.Text = @"&Yes";
        m_Button1.DialogResult = DialogResult.Yes;
      }

      if (buttons == MessageBoxButtons.AbortRetryIgnore)
      {
        m_Button1.Text = @"&Abort";
        m_Button1.DialogResult = DialogResult.Abort;
      }

      if (buttons == MessageBoxButtons.RetryCancel)
      {
        m_Button1.Text = @"&Retry";
        m_Button1.DialogResult = DialogResult.Retry;
      }

      // Button 2
      if (buttons == MessageBoxButtons.YesNo || buttons == MessageBoxButtons.YesNoCancel)
      {
        m_Button2.Text = @"&No";
        m_Button2.DialogResult = DialogResult.No;
      }

      if (buttons == MessageBoxButtons.AbortRetryIgnore)
      {
        m_Button2.Text = @"&Retry";
        m_Button2.DialogResult = DialogResult.Retry;
      }

      if (buttons == MessageBoxButtons.RetryCancel || buttons == MessageBoxButtons.OKCancel)
      {
        m_Button2.Text = @"&Cancel";
        m_Button2.DialogResult = DialogResult.Cancel;
        CancelButton = m_Button2;
      }

      // Button 3
      if (buttons == MessageBoxButtons.AbortRetryIgnore)
      {
        m_Button3.Text = @"&Ignore";
        m_Button3.DialogResult = DialogResult.Ignore;
      }

      if (buttons == MessageBoxButtons.YesNoCancel)
      {
        m_Button3.Text = @"&Cancel";
        m_Button3.DialogResult = DialogResult.Cancel;
        CancelButton = m_Button3;
      }

      if (!string.IsNullOrEmpty(button1Text))
        m_Button1.Text = button1Text;

      if (!string.IsNullOrEmpty(button2Text))
        m_Button2.Text = button2Text;

      if (!string.IsNullOrEmpty(button3Text))
        m_Button3.Text = button3Text;

      AcceptButton = defaultButton switch
      {
        MessageBoxDefaultButton.Button1 => m_Button1,
        MessageBoxDefaultButton.Button2 => m_Button2,
        MessageBoxDefaultButton.Button3 => m_Button3,
        _ => m_Button1
      };
      if (icon != MessageBoxIcon.None)
      {
        m_PictureBox.Image = icon switch
        {
          MessageBoxIcon.Information => m_ImageList.Images[0],
          MessageBoxIcon.Warning => m_ImageList.Images[1],
          MessageBoxIcon.Question => m_ImageList.Images[2],
          MessageBoxIcon.Error => m_ImageList.Images[3],
          _ => m_PictureBox.Image
        };
      }

      TopLevel = true;
      var result = AcceptButton.DialogResult;
      return ShowDialog();
    }

    private void HideColumn(int colNumber, bool visible)
    {
      var styles = m_TableLayoutPanel.ColumnStyles;
      if (visible)
      {
        styles[colNumber].SizeType = SizeType.AutoSize;
      }
      else
      {
        styles[colNumber].SizeType = SizeType.Absolute;
        styles[colNumber].Width = 0;
      }
    }

    /// <summary>
    ///   Required method for Designer support - do not modify the contents of this method with the
    ///   code editor.
    /// </summary>
<<<<<<< HEAD
    [SuppressMessage("ReSharper", "AssignNullToNotNullAttribute")]
=======
    [SuppressMessage("ReSharper", "RedundantNameQualifier")]
    [SuppressMessage("ReSharper", "RedundantDelegateCreation")]
    [SuppressMessage("ReSharper", "AssignNullToNotNullAttribute")]
    [SuppressMessage("ReSharper", "RedundantCast")]
>>>>>>> bda6cfe5
    private void InitializeComponent()
    {
      this.components = new System.ComponentModel.Container();
      System.ComponentModel.ComponentResourceManager resources =
        new System.ComponentModel.ComponentResourceManager(typeof(TimedMessage));
      this.m_Timer = new System.Windows.Forms.Timer(this.components);
      this.m_ImageList = new System.Windows.Forms.ImageList(this.components);
      this.m_TableLayoutPanel = new System.Windows.Forms.TableLayoutPanel();
      this.m_LabelDefault = new System.Windows.Forms.Label();
      this.m_Button3 = new System.Windows.Forms.Button();
      this.m_Button2 = new System.Windows.Forms.Button();
      this.m_TextBox = new System.Windows.Forms.TextBox();
      this.m_Button1 = new System.Windows.Forms.Button();
      this.m_PictureBox = new System.Windows.Forms.PictureBox();
      this.m_TableLayoutPanel.SuspendLayout();
      ((System.ComponentModel.ISupportInitialize) (this.m_PictureBox)).BeginInit();
      this.SuspendLayout();
      // 
      // m_Timer
      // 
      this.m_Timer.Enabled = true;
      this.m_Timer.Interval = 500;
      this.m_Timer.Tick += new System.EventHandler(this.Timer_Tick);
      // 
      // m_ImageList
      // 
      this.m_ImageList.ImageStream =
#pragma warning disable CS8600
        ((System.Windows.Forms.ImageListStreamer) (resources.GetObject("m_ImageList.ImageStream")));
#pragma warning restore CS8600
      this.m_ImageList.TransparentColor = System.Drawing.Color.Transparent;
      this.m_ImageList.Images.SetKeyName(0, "Info-icon.bmp");
      this.m_ImageList.Images.SetKeyName(1, "icon-warning.bmp");
      this.m_ImageList.Images.SetKeyName(2, "icon-question.bmp");
      this.m_ImageList.Images.SetKeyName(3, "error-icon.bmp");
      // 
      // m_TableLayoutPanel
      // 
      this.m_TableLayoutPanel.AutoSize = true;
      this.m_TableLayoutPanel.BackColor = System.Drawing.Color.Transparent;
      this.m_TableLayoutPanel.ColumnCount = 5;
      this.m_TableLayoutPanel.ColumnStyles.Add(new System.Windows.Forms.ColumnStyle());
      this.m_TableLayoutPanel.ColumnStyles.Add(
        new System.Windows.Forms.ColumnStyle(System.Windows.Forms.SizeType.Percent, 100F));
      this.m_TableLayoutPanel.ColumnStyles.Add(new System.Windows.Forms.ColumnStyle());
      this.m_TableLayoutPanel.ColumnStyles.Add(new System.Windows.Forms.ColumnStyle());
      this.m_TableLayoutPanel.ColumnStyles.Add(new System.Windows.Forms.ColumnStyle());
      this.m_TableLayoutPanel.Controls.Add(this.m_LabelDefault, 0, 1);
      this.m_TableLayoutPanel.Controls.Add(this.m_Button3, 4, 1);
      this.m_TableLayoutPanel.Controls.Add(this.m_Button2, 3, 1);
      this.m_TableLayoutPanel.Controls.Add(this.m_TextBox, 1, 0);
      this.m_TableLayoutPanel.Controls.Add(this.m_Button1, 2, 1);
      this.m_TableLayoutPanel.Controls.Add(this.m_PictureBox, 0, 0);
      this.m_TableLayoutPanel.Dock = System.Windows.Forms.DockStyle.Fill;
      this.m_TableLayoutPanel.Location = new System.Drawing.Point(0, 0);
      this.m_TableLayoutPanel.Margin = new System.Windows.Forms.Padding(2);
      this.m_TableLayoutPanel.Name = "m_TableLayoutPanel";
      this.m_TableLayoutPanel.Padding = new System.Windows.Forms.Padding(4, 0, 10, 3);
      this.m_TableLayoutPanel.RowCount = 2;
      this.m_TableLayoutPanel.RowStyles.Add(
        new System.Windows.Forms.RowStyle(System.Windows.Forms.SizeType.Percent, 100F));
      this.m_TableLayoutPanel.RowStyles.Add(new System.Windows.Forms.RowStyle());
      this.m_TableLayoutPanel.Size = new System.Drawing.Size(446, 217);
      this.m_TableLayoutPanel.TabIndex = 5;
      // 
      // m_LabelDefault
      // 
      this.m_LabelDefault.BackColor = System.Drawing.Color.Transparent;
      this.m_TableLayoutPanel.SetColumnSpan(this.m_LabelDefault, 2);
      this.m_LabelDefault.Dock = System.Windows.Forms.DockStyle.Fill;
      this.m_LabelDefault.ForeColor = System.Drawing.SystemColors.InfoText;
      this.m_LabelDefault.Location = new System.Drawing.Point(6, 182);
      this.m_LabelDefault.Margin = new System.Windows.Forms.Padding(2, 0, 2, 0);
      this.m_LabelDefault.Name = "m_LabelDefault";
      this.m_LabelDefault.Size = new System.Drawing.Size(161, 32);
      this.m_LabelDefault.TabIndex = 2;
      this.m_LabelDefault.Text = "Default in 5 seconds";
      this.m_LabelDefault.TextAlign = System.Drawing.ContentAlignment.MiddleLeft;
      // 
      // m_Button3
      // 
      this.m_Button3.Anchor =
        ((System.Windows.Forms.AnchorStyles) ((System.Windows.Forms.AnchorStyles.Bottom |
                                               System.Windows.Forms.AnchorStyles.Right)));
      this.m_Button3.AutoSize = true;
      this.m_Button3.BackColor = System.Drawing.SystemColors.ButtonFace;
      this.m_Button3.Location = new System.Drawing.Point(350, 185);
      this.m_Button3.Name = "m_Button3";
      this.m_Button3.Size = new System.Drawing.Size(83, 26);
      this.m_Button3.TabIndex = 2;
      this.m_Button3.Text = "button3";
      this.m_Button3.UseVisualStyleBackColor = false;
      this.m_Button3.MouseEnter += new System.EventHandler(this.MouseEnterElement);
      this.m_Button3.MouseLeave += new System.EventHandler(this.MouseLeaveElement);
      // 
      // m_Button2
      // 
      this.m_Button2.Anchor =
        ((System.Windows.Forms.AnchorStyles) ((System.Windows.Forms.AnchorStyles.Bottom |
                                               System.Windows.Forms.AnchorStyles.Right)));
      this.m_Button2.AutoSize = true;
      this.m_Button2.BackColor = System.Drawing.SystemColors.ButtonFace;
      this.m_Button2.DialogResult = System.Windows.Forms.DialogResult.Cancel;
      this.m_Button2.Location = new System.Drawing.Point(261, 185);
      this.m_Button2.Name = "m_Button2";
      this.m_Button2.Size = new System.Drawing.Size(83, 26);
      this.m_Button2.TabIndex = 1;
      this.m_Button2.Text = "button2";
      this.m_Button2.UseVisualStyleBackColor = false;
      this.m_Button2.MouseEnter += new System.EventHandler(this.MouseEnterElement);
      this.m_Button2.MouseLeave += new System.EventHandler(this.MouseLeaveElement);
      // 
      // m_TextBox
      // 
      this.m_TextBox.AcceptsReturn = true;
      this.m_TextBox.AcceptsTab = true;
      this.m_TextBox.BackColor = System.Drawing.SystemColors.Control;
      this.m_TextBox.BorderStyle = System.Windows.Forms.BorderStyle.None;
      this.m_TableLayoutPanel.SetColumnSpan(this.m_TextBox, 4);
      this.m_TextBox.Dock = System.Windows.Forms.DockStyle.Fill;
      this.m_TextBox.Location = new System.Drawing.Point(70, 3);
      this.m_TextBox.Margin = new System.Windows.Forms.Padding(2, 3, 2, 3);
      this.m_TextBox.Multiline = true;
      this.m_TextBox.Name = "m_TextBox";
      this.m_TextBox.ReadOnly = true;
      this.m_TextBox.Size = new System.Drawing.Size(364, 176);
      this.m_TextBox.TabIndex = 3;
      this.m_TextBox.MouseEnter += new System.EventHandler(this.MouseEnterElement);
      this.m_TextBox.MouseLeave += new System.EventHandler(this.MouseLeaveElement);
      // 
      // m_Button1
      // 
      this.m_Button1.Anchor =
        ((System.Windows.Forms.AnchorStyles) ((System.Windows.Forms.AnchorStyles.Bottom |
                                               System.Windows.Forms.AnchorStyles.Right)));
      this.m_Button1.AutoSize = true;
      this.m_Button1.BackColor = System.Drawing.SystemColors.ButtonFace;
      this.m_Button1.Location = new System.Drawing.Point(172, 185);
      this.m_Button1.Name = "m_Button1";
      this.m_Button1.Size = new System.Drawing.Size(83, 26);
      this.m_Button1.TabIndex = 0;
      this.m_Button1.Text = "button1";
      this.m_Button1.UseVisualStyleBackColor = false;
      this.m_Button1.MouseEnter += new System.EventHandler(this.MouseEnterElement);
      this.m_Button1.MouseLeave += new System.EventHandler(this.MouseLeaveElement);
      // 
      // m_PictureBox
      // 
      this.m_PictureBox.ErrorImage = null;
      this.m_PictureBox.InitialImage = null;
      this.m_PictureBox.Location = new System.Drawing.Point(6, 2);
      this.m_PictureBox.Margin = new System.Windows.Forms.Padding(2);
      this.m_PictureBox.Name = "m_PictureBox";
      this.m_PictureBox.Size = new System.Drawing.Size(60, 60);
      this.m_PictureBox.SizeMode = System.Windows.Forms.PictureBoxSizeMode.AutoSize;
      this.m_PictureBox.TabIndex = 4;
      this.m_PictureBox.TabStop = false;
      // 
      // TimedMessage
      // 
      this.AutoScaleDimensions = new System.Drawing.SizeF(6F, 13F);
      this.AutoScaleMode = System.Windows.Forms.AutoScaleMode.Font;
      this.AutoSize = true;
      this.BackColor = System.Drawing.SystemColors.Control;
      this.ClientSize = new System.Drawing.Size(446, 217);
      this.Controls.Add(this.m_TableLayoutPanel);
      this.FormBorderStyle = System.Windows.Forms.FormBorderStyle.SizableToolWindow;
      this.Margin = new System.Windows.Forms.Padding(2);
      this.MaximizeBox = false;
      this.MinimizeBox = false;
      this.MinimumSize = new System.Drawing.Size(258, 66);
      this.Name = "TimedMessage";
      this.ShowIcon = false;
      this.ShowInTaskbar = false;
      this.SizeGripStyle = System.Windows.Forms.SizeGripStyle.Show;
      this.StartPosition = System.Windows.Forms.FormStartPosition.CenterParent;
      this.Text = "Timed Message";
      this.TopMost = true;
      this.m_TableLayoutPanel.ResumeLayout(false);
      this.m_TableLayoutPanel.PerformLayout();
      ((System.ComponentModel.ISupportInitialize) (this.m_PictureBox)).EndInit();
      this.ResumeLayout(false);
      this.PerformLayout();
    }

    private void MouseEnterElement(object? sender, EventArgs e)
    {
      m_Timer.Enabled = false;
      UpdateLabel();
    }

    private void MouseLeaveElement(object? sender, EventArgs e)
    {
      m_Timer.Enabled = true;
      UpdateLabel();
    }

    private void Timer_Tick(object? sender, EventArgs e)
    {
      m_Counter++;
      UpdateLabel();

      // ReSharper disable once PossibleLossOfFraction
      if (Duration > 0 && m_Counter * m_Timer.Interval / 1000 > Duration)
      {
        AcceptButton?.PerformClick();
      }
    }

    private void UpdateLabel()
    {
      // ReSharper disable once PossibleLossOfFraction
      var display = (Duration - m_Counter * m_Timer.Interval / 1000 + .75).ToInt();
      if (!m_Timer.Enabled)
        display = 0;
      var text = string.Empty;
      if (display > 0)
      {
        if (AcceptButton == m_Button1)
          text = $@"{m_Button1.Text} in {display:N0} seconds";
        if (AcceptButton == m_Button2)
          text = $@"{m_Button2.Text} in {display:N0} seconds";
        if (AcceptButton == m_Button3)
          text = $@"{m_Button3.Text} in {display:N0} seconds";
      }

      // Handle & that is used for shortcuts

      m_LabelDefault.Text = text.Replace("&&", "￼").Replace("&", "").Replace("￼", "&");
    }
  }
}<|MERGE_RESOLUTION|>--- conflicted
+++ resolved
@@ -28,23 +28,15 @@
     private TableLayoutPanel m_TableLayoutPanel;
 
     private TextBox m_TextBox;
-    private Timer m_Timer = new();
-<<<<<<< HEAD
+    private Timer m_Timer = new Timer();
     private WebBrowser m_WebBrowser;
 
-#pragma warning disable CS8618 
-=======
-    private WebBrowser? m_WebBrowser;
->>>>>>> bda6cfe5
-
-#pragma warning disable CS8618
+#pragma warning disable CS8618 // Ein Non-Nullable-Feld muss beim Beenden des Konstruktors einen Wert ungleich NULL enthalten. Erwägen Sie die Deklaration als Nullable.
+
     public TimedMessage() => InitializeComponent();
-<<<<<<< HEAD
-
-#pragma warning restore CS8618 
-=======
 #pragma warning restore CS8618
->>>>>>> bda6cfe5
+
+#pragma warning restore CS8618 // Ein Non-Nullable-Feld muss beim Beenden des Konstruktors einen Wert ungleich NULL enthalten. Erwägen Sie die Deklaration als Nullable.
 
     public double Duration { get; set; } = 4.0;
 
@@ -240,14 +232,6 @@
     ///   Required method for Designer support - do not modify the contents of this method with the
     ///   code editor.
     /// </summary>
-<<<<<<< HEAD
-    [SuppressMessage("ReSharper", "AssignNullToNotNullAttribute")]
-=======
-    [SuppressMessage("ReSharper", "RedundantNameQualifier")]
-    [SuppressMessage("ReSharper", "RedundantDelegateCreation")]
-    [SuppressMessage("ReSharper", "AssignNullToNotNullAttribute")]
-    [SuppressMessage("ReSharper", "RedundantCast")]
->>>>>>> bda6cfe5
     private void InitializeComponent()
     {
       this.components = new System.ComponentModel.Container();
