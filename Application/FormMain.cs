--- conflicted
+++ resolved
@@ -70,19 +70,11 @@
       ShowTextPanel(true);
 
       m_ViewSettings.FillGuessSettings.PropertyChanged += AnyPropertyChangedReload;
-      detailControl.ColumnFormatChanged += (send, column) =>
+      detailControl.ColumnFormatChanged +=  (send, column) =>
       {
         m_FileSetting?.ColumnCollection.Replace(column);
         m_ConfigChanged = true;
-<<<<<<< HEAD
-#pragma warning disable CS4014
         CheckPossibleChange();
-#pragma warning restore CS4014
-=======
-#pragma warning disable CS4014 // Da auf diesen Aufruf nicht gewartet wird, wird die Ausführung der aktuellen Methode vor Abschluss des Aufrufs fortgesetzt.
-        CheckPossibleChange();
-#pragma warning restore CS4014 // Da auf diesen Aufruf nicht gewartet wird, wird die Ausführung der aktuellen Methode vor Abschluss des Aufrufs fortgesetzt.
->>>>>>> c1d95258
       };
       SystemEvents.DisplaySettingsChanged += SystemEvents_DisplaySettingsChanged;
       SystemEvents.PowerModeChanged += SystemEvents_PowerModeChanged;
@@ -91,10 +83,14 @@
       m_SettingsChangedTimerChange.Stop();
     }
 
+    /// <summary>
+    ///   Initializes a new instance of the <see cref="FormMain" /> class.
+    /// </summary>
+    /// <param name="viewSettings">Default view Settings</param>
 #if !NETFRAMEWORK
     [System.Runtime.Versioning.SupportedOSPlatform("windows")]
 #endif
-    internal CancellationToken CancellationToken => m_CancellationTokenSource.Token;
+    public CancellationToken CancellationToken => m_CancellationTokenSource.Token;
 
     public DataTable DataTable => detailControl.DataTable;
 
@@ -194,7 +190,7 @@
       });
     }
 
-    internal void SelectFile(string message)
+    public void SelectFile(string message)
     {
       try
       {
@@ -210,8 +206,8 @@
                      + "All files (*.*)|*.*";
 
         var fileName = WindowsAPICodePackWrapper.Open(".", "File to Display", strFilter, null);
-        if (fileName != null && fileName.Length > 0)
-          LoadCsvFile(fileName, m_CancellationTokenSource.Token);
+        if (!string.IsNullOrEmpty(fileName))
+          LoadCsvFile(fileName!, m_CancellationTokenSource.Token);
       }
       catch (Exception ex)
       {
@@ -318,7 +314,7 @@
     /// </summary>
     /// <param name="sender">The source of the event.</param>
     /// <param name="e">The <see cref="DragEventArgs" /> instance containing the event data.</param>
-    private void FileDragDrop(object? sender, DragEventArgs e)
+    private async void FileDragDrop(object? sender, DragEventArgs e)
     {
       // Set the filename
       var files = (string[]) e.Data.GetData(DataFormats.FileDrop);
@@ -430,7 +426,9 @@
       if (e.CloseReason != CloseReason.UserClosing) return;
       Logger.Debug("Closing Form");
 
-      m_ViewSettings.WindowPosition = this.StoreWindowState();
+      var res = this.StoreWindowState();
+      if (res != null)
+        m_ViewSettings.WindowPosition = res;
       m_ViewSettings.SaveViewSettings();
       SaveIndividualFileSetting();
     }
@@ -696,6 +694,7 @@
           m_ToolStripButtonAsText.Image = Properties.Resources.AsText;
           m_StoreColumns?.CollectionCopy(m_FileSetting.ColumnCollection);
           m_ConfigChanged = true;
+
         }
 
         await OpenDataReaderAsync(m_CancellationTokenSource.Token);
@@ -712,6 +711,6 @@
 
     private void ToggleShowLog(object? sender, EventArgs e) => ShowTextPanel(!textPanel.Visible);
 
-    private void ToolStripButtonLoadFile_Click(object? sender, EventArgs e) => SelectFile("Open File Dialog");
+    private async void ToolStripButtonLoadFile_Click(object? sender, EventArgs e) => SelectFile("Open File Dialog");
   }
 }